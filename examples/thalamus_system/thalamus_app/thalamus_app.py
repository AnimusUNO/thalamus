#!/usr/bin/env python3
"""
Thalamus Data Ingestion Application

Copyright (C) 2025 Mark "Rizzn" Hopkins, Athena Vernal, John Casaretto

This program is free software: you can redistribute it and/or modify
it under the terms of the GNU Affero General Public License as
published by the Free Software Foundation, either version 3 of the
License, or (at your option) any later version.

This program is distributed in the hope that it will be useful,
but WITHOUT ANY WARRANTY; without even the implied warranty of
MERCHANTABILITY or FITNESS FOR A PARTICULAR PURPOSE.  See the
GNU Affero General Public License for more details.

You should have received a copy of the GNU Affero General Public License
along with this program.  If not, see <https://www.gnu.org/licenses/>.
"""

import json
import time
from datetime import datetime, UTC
from typing import Dict, Any, List
import sys
import os
sys.path.append(os.path.join(os.path.dirname(__file__), '..', 'core'))
from database import get_or_create_session, get_or_create_speaker, insert_segment
from logging_config import setup_logging, get_logger

# Initialize centralized logging
setup_logging()
logger = get_logger(__name__)

def process_event(event: Dict[str, Any]) -> None:
    """Process a single event payload and store its segments in the database.

    The expected event format is:
    {
      "session_id": str,
      "log_timestamp": ISO-8601 string (may end with 'Z'),
      "segments": [
         {"speaker_id": int, "text": str, "start_time": float, "end_time": float, ...},
         ...
      ]
    }
    """
    try:
        # Parse event timestamp robustly (handles values ending with 'Z' or already offset-aware)
        ts_raw = event['log_timestamp']
        if isinstance(ts_raw, str):
            # Normalize forms like "+00:00Z" (some tests append 'Z' after isoformat())
            if ts_raw.endswith('+00:00Z'):
                ts_norm = ts_raw[:-1]  # drop trailing Z
            elif ts_raw.endswith('Z'):
                ts_norm = ts_raw.replace('Z', '+00:00')
            else:
                ts_norm = ts_raw
            current_timestamp = datetime.fromisoformat(ts_norm)
        else:
            current_timestamp = ts_raw
        logger.debug("Processing event at timestamp: %s", current_timestamp)

        # Ensure session exists and get numeric PK
        session_id_str = event['session_id']
        db_session_id = get_or_create_session(session_id_str)
        logger.debug("Using database session ID: %d for session: %s", db_session_id, session_id_str)

        # Process segments
        for segment in event['segments']:
            try:
<<<<<<< HEAD
                # Handle missing speaker_id gracefully
                speaker_id_raw = segment.get('speaker_id')
                if speaker_id_raw is None:
                    logger.warning("Segment missing speaker_id, skipping: %s", segment.get('text', '')[:50])
                    continue
                
                speaker_id_value = int(speaker_id_raw)
=======
                # Determine speaker name (fallback if not provided)
                # Default missing/invalid speaker_id to 1 for robustness
                try:
                    speaker_id_value = int(segment.get('speaker_id'))
                except Exception:
                    speaker_id_value = 1
>>>>>>> fdee5943
                speaker_name = segment.get('speaker') or f"Speaker {speaker_id_value}"
                db_speaker_id = get_or_create_speaker(
                    speaker_id=speaker_id_value,
                    speaker_name=speaker_name,
                    is_user=segment.get('is_user', False)
                )
                logger.debug("Using database speaker ID: %d for speaker: %s", db_speaker_id, speaker_name)

                # Insert raw segment using correct keys
                segment_id = insert_segment(
                    session_id=db_session_id,
                    speaker_id=db_speaker_id,
                    text=segment['text'],
                    start_time=float(segment['start_time']),
                    end_time=float(segment['end_time']),
                    log_timestamp=current_timestamp
                )
                logger.info(
                    "Processed segment %d (speaker %s): %s",
                    segment_id,
                    speaker_name,
                    (segment['text'][:50] + "...") if len(segment['text']) > 50 else segment['text']
                )
            except Exception as e:
                logger.error("Error processing segment: %s", e, exc_info=True)
                continue

    except Exception as e:
        logger.error("Error processing event: %s", e, exc_info=True)
        raise

def main() -> None:
    try:
        # Read events from file line by line
        import os
        data_file = os.path.join(os.path.dirname(__file__), 'raw_data_log.json')
        with open(data_file, 'r') as f:
            last_timestamp = None
            for line in f:
                event = json.loads(line)
                current_timestamp = datetime.fromisoformat(event['log_timestamp'].replace('Z', '+00:00'))
                
                # If we have a previous timestamp, wait the appropriate amount of time
                if last_timestamp:
                    time_diff = (current_timestamp - last_timestamp).total_seconds()
                    if time_diff > 0:
                        print(f"Waiting {time_diff:.2f} seconds to simulate real-time processing...")
                        time.sleep(time_diff)
                
                last_timestamp = current_timestamp
                
                # Process the event
                process_event(event)
    except Exception as e:
        print(f"Error processing events: {e}")

if __name__ == '__main__':
    main() <|MERGE_RESOLUTION|>--- conflicted
+++ resolved
@@ -69,22 +69,12 @@
         # Process segments
         for segment in event['segments']:
             try:
-<<<<<<< HEAD
-                # Handle missing speaker_id gracefully
-                speaker_id_raw = segment.get('speaker_id')
-                if speaker_id_raw is None:
-                    logger.warning("Segment missing speaker_id, skipping: %s", segment.get('text', '')[:50])
-                    continue
-                
-                speaker_id_value = int(speaker_id_raw)
-=======
                 # Determine speaker name (fallback if not provided)
                 # Default missing/invalid speaker_id to 1 for robustness
                 try:
                     speaker_id_value = int(segment.get('speaker_id'))
                 except Exception:
                     speaker_id_value = 1
->>>>>>> fdee5943
                 speaker_name = segment.get('speaker') or f"Speaker {speaker_id_value}"
                 db_speaker_id = get_or_create_speaker(
                     speaker_id=speaker_id_value,
